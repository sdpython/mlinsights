--- conflicted
+++ resolved
@@ -13,13 +13,8 @@
 local_template = os.path.join(os.path.abspath(
     os.path.dirname(__file__)), "phdoc_templates")
 
-<<<<<<< HEAD
-set_sphinx_variables(__file__, "mlinsights", "Xavier Dupré", 2022,
-                     "pydata_sphinx_theme", pydata_sphinx_theme.get_html_theme_path(),
-=======
 set_sphinx_variables(__file__, "mlinsights", "Xavier Dupré", 2021,
                      "pydata_sphinx_theme", ['_static'],
->>>>>>> 18d782ad
                      locals(), extlinks=dict(
                          issue=('https://github.com/sdpython/mlinsights/issues/%s', 'issue')),
                      title="mlinsights", book=True)
