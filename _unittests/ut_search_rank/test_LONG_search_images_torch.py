import os
import tempfile
import unittest
import warnings
from contextlib import redirect_stderr
from io import StringIO
import pandas
import numpy
<<<<<<< HEAD
from mlinsights.ext_test_case import ExtTestCase, unzip_files, skipif_ci_apple
=======
from mlinsights.ext_test_case import (
    ExtTestCase,
    unzip_files,
    skipif_ci_apple,
    ignore_warnings,
)
>>>>>>> dd5c6c45


class TestSearchPredictionsImagesTorch(ExtTestCase):
    @skipif_ci_apple("crash")
<<<<<<< HEAD
=======
    @ignore_warnings(UserWarning)
>>>>>>> dd5c6c45
    def test_search_predictions_torch(self):
        from mlinsights.search_rank import SearchEnginePredictionImages

        # We delay the import as keras backend is not necessarily available.
        with redirect_stderr(StringIO()):
            try:
                import torchvision.models as tmodels
            except (SyntaxError, ModuleNotFoundError) as e:
                warnings.warn(f"torch is not available: {e}", stacklevel=0)
                return
            from torchvision import datasets, transforms
            from torch.utils.data import DataLoader

        # deep learning model
        model = tmodels.squeezenet1_1(pretrained=True)

        # images
        this = os.path.dirname(__file__)
        with tempfile.TemporaryDirectory() as temp:
            sub = os.path.join(temp, "simages")
            os.mkdir(sub)
            zipimg = os.path.join(
                this,
                "..",
                "..",
                "_doc",
                "examples",
                "data",
                "dog-cat-pixabay.zip",
            )
            files = unzip_files(zipimg, where_to=sub)
            self.assertTrue(len(files) > 0)

            # sequence of images
            trans = transforms.Compose(
                [
                    transforms.Resize((224, 224)),
                    transforms.CenterCrop(224),
                    transforms.ToTensor(),
                ]
            )
            imgs_ = datasets.ImageFolder(temp, trans)
            dataloader = DataLoader(imgs_, batch_size=1, shuffle=False, num_workers=1)
            img_seq = iter(dataloader)
            imgs = [img[0] for img in img_seq]

            # search
            se = SearchEnginePredictionImages(model, n_neighbors=5)
            r = repr(se)
            self.assertIn("SearchEnginePredictionImages", r)

            # fit
            se.fit(imgs_)

            # neighbors
            score, ind, meta = se.kneighbors(imgs[0])

            # assert
            self.assertIsInstance(ind, (list, numpy.ndarray))
            self.assertEqual(len(ind), 5)
            self.assertEqual(ind[0], 0)

            self.assertIsInstance(score, numpy.ndarray)
            self.assertEqual(score.shape, (5,))
            self.assertLess(score[0], 50)

            self.assertIsInstance(meta, (numpy.ndarray, pandas.DataFrame))
            self.assertEqual(meta.shape, (5, 2))
            self.assertEndsWith(
                "simages/cat-1151519__480.jpg", meta.loc[0, "name"].replace("\\", "/")
            )

            # neighbors 2
            score, ind, meta = se.kneighbors(imgs)

            self.assertIsInstance(ind, (list, numpy.ndarray))
            self.assertIsInstance(score, numpy.ndarray)
            self.assertIsInstance(meta, (numpy.ndarray, pandas.DataFrame))


if __name__ == "__main__":
    unittest.main()<|MERGE_RESOLUTION|>--- conflicted
+++ resolved
@@ -6,24 +6,17 @@
 from io import StringIO
 import pandas
 import numpy
-<<<<<<< HEAD
-from mlinsights.ext_test_case import ExtTestCase, unzip_files, skipif_ci_apple
-=======
 from mlinsights.ext_test_case import (
     ExtTestCase,
     unzip_files,
     skipif_ci_apple,
     ignore_warnings,
 )
->>>>>>> dd5c6c45
 
 
 class TestSearchPredictionsImagesTorch(ExtTestCase):
     @skipif_ci_apple("crash")
-<<<<<<< HEAD
-=======
     @ignore_warnings(UserWarning)
->>>>>>> dd5c6c45
     def test_search_predictions_torch(self):
         from mlinsights.search_rank import SearchEnginePredictionImages
 
