jobs:
- job: 'TestLinux'
  pool:
    vmImage: 'ubuntu-latest'
  strategy:
    matrix:
      Python39-Linux:
        python.version: '3.9'
    maxParallel: 3
  steps:
  - task: UsePythonVersion@0
    inputs:
      versionSpec: '$(python.version)'
      architecture: 'x64'
  - script: sudo apt-get update
    displayName: 'AptGet Update'
  - script: sudo apt-get install -y inkscape
    displayName: 'Install Inkscape'
  - script: sudo apt-get install -y pandoc
    displayName: 'Install Pandoc'
  # - script: sudo apt-get install -y texlive texlive-latex-extra texlive-xetex dvipng
  #   displayName: 'Install Latex'
  - script: sudo apt-get install -y libgeos-dev libproj-dev proj-data graphviz libblas-dev liblapack-dev
    displayName: 'Install Geos packages'
  - script: |
          wget https://apt.llvm.org/llvm.sh
          chmod +x llvm.sh
          sudo ./llvm.sh 10
          ls /usr/bin/llvm*
          export LLVM_CONFIG=/usr/bin/llvm-config-10
    displayName: 'Install llvmlite'
  - script: sudo apt-get install -y p7zip-full
    displayName: 'Install 7z, rar'
  - script: sudo apt-get install -y graphviz
    displayName: 'Install Graphviz'
  - script: pip install --upgrade pip setuptools wheel
    displayName: 'Install tools'
  - script: pip install numpy
    displayName: 'Install numpy'
<<<<<<< HEAD
  - script: pip install torch torchvision torchaudio
=======
  - script: pip install install torch torchvision torchaudio --extra-index-url https://download.pytorch.org/whl/cpu
>>>>>>> 18d782ad
    displayName: 'Install pytorch'
  - script: |
          export LLVM_CONFIG=/usr/bin/llvm-config-10
          pip install -r requirements.txt
    displayName: 'Install Requirements'
  - script: python -u setup.py build_ext --inplace
    displayName: 'Build package inplace'
  - script: python -u setup.py unittests
    displayName: 'Runs Unit Tests'
  - script: |
      python -m pip install cibuildwheel
      export CIBW_MANYLINUX_X86_64_IMAGE="manylinux_2_24"
      export CIBW_BEFORE_BUILD="pip install pybind11 cython numpy scipy pyquickhelper scikit-learn pandas pandas_streaming"
      export CIBW_BUILD="cp39-manylinux_x86_64 cp310-manylinux_x86_64"
      python -m cibuildwheel --output-dir dist/wheelhouse_2 --platform linux
    displayName: 'Build Package manylinux_x_y'
  - script: |
      python -m pip install cibuildwheel
      export CIBW_MANYLINUX_X86_64_IMAGE="manylinux2014"
      export CIBW_BEFORE_BUILD="pip install pybind11 cython numpy scipy pyquickhelper scikit-learn pandas pandas_streaming"
      export CIBW_BUILD="cp37-manylinux_x86_64 cp38-manylinux_x86_64 cp39-manylinux_x86_64"
      python -m cibuildwheel --output-dir dist/wheelhouse --platform linux
    displayName: 'Build Package manylinux2014'
  - task: PublishPipelineArtifact@0
    inputs:
      artifactName: 'wheel-linux-$(python.version)'
      targetPath: 'dist'

- job: 'TestWindows'
  pool:
    vmImage: 'windows-latest'
  strategy:
    matrix:
      Python39-Windows:
        python.version: '3.9'
    maxParallel: 3
  steps:
  - task: UsePythonVersion@0
    inputs:
      versionSpec: '$(python.version)'
      architecture: 'x64'
  - script: python -m pip install --upgrade pip setuptools wheel
    displayName: 'Install tools'
  - script: pip install -r requirements.txt
    displayName: 'Install Requirements'
  - script: python -c "import platform;print(platform.version())"
    displayName: 'Platform'
  - script: python -u setup.py build_ext --inplace
    displayName: 'Build inplace'
  - script: python -u setup.py unittests -d 5
    displayName: 'Runs Unit Tests'
  - script: |
      python -m pip install cibuildwheel
      set CIBW_BEFORE_BUILD=pip install pybind11 cython numpy scipy pyquickhelper scikit-learn pandas pandas_streaming
      set CIBW_BUILD=cp37-win_amd64 cp38-win_amd64 cp39-win_amd64 cp310-win_amd64
      python -m cibuildwheel --output-dir dist/wheelhouse
    displayName: 'Build Package many'
  - task: PublishPipelineArtifact@0
    inputs:
      artifactName: 'wheel-windows-$(python.version)'
      targetPath: 'dist'

- job: 'TestMac'
  pool:
    vmImage: 'macOS-latest'
  strategy:
    matrix:
      Python39-MacOs:
        python.version: '3.9'
    maxParallel: 3
  steps:
  - task: UsePythonVersion@0
    inputs:
      versionSpec: '$(python.version)'
      architecture: 'x64'
  - script: gcc --version
    displayName: 'gcc version'
  - script: brew update
    displayName: 'brew update'
  - script: export
    displayName: 'export'
  - script: gcc --version
    displayName: 'gcc version'
  - script: brew install libomp
    displayName: 'Install omp'
  - script: brew upgrade p7zip
    continueOnError: true
    displayName: 'Install p7zip'
  - script: brew install pandoc
    displayName: 'Install Pandoc'
  - script: brew install graphviz
    continueOnError: true
    displayName: 'Install Graphviz'
  - script: brew install cairo pango gdk-pixbuf libffi
    displayName: 'Install cairo pango gdk-pixbuf libffi'
  - bash: echo "##vso[task.prependpath]$CONDA/bin"
    displayName: Add conda to PATH.
  - bash: sudo chown -R $USER $CONDA
    displayName: Take ownership of conda installation
  #- script: brew install --cask mactex
  #  continueOnError: true
  #  displayName: 'Install latex'
  - bash: conda install -y -c conda-forge numpy scipy
    displayName: Install numpy scipy
  - bash: conda install -y -c conda-forge llvmlite numba
    displayName: Install llvmlite numba
  - bash: conda install -y -c conda-forge pyproj cartopy shapely
    displayName: Install pyproj cartopy shapely
  - script: pip install -r requirements.txt
    displayName: 'Install Requirements'
  - script: pip install torch torchvision torchaudio
    displayName: 'Install pytorch'
  - script: |
         # export MACOSX_DEPLOYMENT_TARGET=10.13
         python setup.py build_ext --inplace
    displayName: 'Build package inplace'
  - script: python -u setup.py unittests -d 15
    displayName: 'Runs Unit Tests'
  - script: |
      python -m pip install cibuildwheel
      export CIBW_BEFORE_BUILD="pip install pybind11 cython numpy scipy pyquickhelper scikit-learn pandas pandas_streaming"
      export CIBW_BUILD="cp37-macosx_x86_64 cp38-macosx_x86_64 cp39-macosx_x86_64 cp310-macosx_x86_64"
      python -m cibuildwheel --output-dir dist/wheelhouse
    displayName: 'Build Package many'
  - task: PublishPipelineArtifact@0
    inputs:
      artifactName: 'wheel-mac-$(python.version)'
      targetPath: 'dist'<|MERGE_RESOLUTION|>--- conflicted
+++ resolved
@@ -4,8 +4,8 @@
     vmImage: 'ubuntu-latest'
   strategy:
     matrix:
-      Python39-Linux:
-        python.version: '3.9'
+      Python310-Linux:
+        python.version: '3.10'
     maxParallel: 3
   steps:
   - task: UsePythonVersion@0
@@ -37,11 +37,7 @@
     displayName: 'Install tools'
   - script: pip install numpy
     displayName: 'Install numpy'
-<<<<<<< HEAD
-  - script: pip install torch torchvision torchaudio
-=======
   - script: pip install install torch torchvision torchaudio --extra-index-url https://download.pytorch.org/whl/cpu
->>>>>>> 18d782ad
     displayName: 'Install pytorch'
   - script: |
           export LLVM_CONFIG=/usr/bin/llvm-config-10
@@ -75,8 +71,8 @@
     vmImage: 'windows-latest'
   strategy:
     matrix:
-      Python39-Windows:
-        python.version: '3.9'
+      Python310-Windows:
+        python.version: '3.10'
     maxParallel: 3
   steps:
   - task: UsePythonVersion@0
@@ -109,8 +105,8 @@
     vmImage: 'macOS-latest'
   strategy:
     matrix:
-      Python39-MacOs:
-        python.version: '3.9'
+      Python310-MacOs:
+        python.version: '3.10'
     maxParallel: 3
   steps:
   - task: UsePythonVersion@0
