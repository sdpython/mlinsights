from sklearn.base import clone
from sklearn.pipeline import Pipeline, _fit_transform_one
<<<<<<< HEAD
try:
    from sklearn.utils._user_interface import _print_elapsed_time
except ImportError:
    # old scikit-learn
=======

try:
    from sklearn.utils._user_interface import _print_elapsed_time
except ImportError:
>>>>>>> 3a1f14b1
    from sklearn.utils import _print_elapsed_time
from sklearn.utils.validation import check_memory
from .cache_model import MLCache


class PipelineCache(Pipeline):
    """
    Same as :epkg:`sklearn:pipeline:Pipeline` but it can
    skip training if it detects a step was already trained
    the model was already trained accross
    even in a different pipeline.

    :param steps: list
        List of (name, transform) tuples (implementing fit/transform) that are
        chained, in the order in which they are chained, with the last object
        an estimator.
    :param cache_name: name of the cache, if None, a new name is created
    :param verbose: boolean, optional
        If True, the time elapsed while fitting each step will be printed as it
        is completed.

    The attribute *named_steps* is a bunch object, a dictionary
    with attribute access Read-only attribute to access any step
    parameter by user given name. Keys are step names and values
    are steps parameters.
    """

    def __init__(self, steps, cache_name=None, verbose=False):
        self.cache_name = cache_name
        Pipeline.__init__(self, steps, memory=None, verbose=verbose)
        if cache_name is None:
            cache_name = "Pipeline%d" % id(self)
        self.cache_name = cache_name

    def _get_fit_params_steps(self, fit_params):
        fit_params_steps = {name: {} for name, step in self.steps if step is not None}

        for pname, pval in fit_params.items():
            if "__" not in pname:
                if not isinstance(pval, dict):
                    raise ValueError(
                        f"For scikit-learn < 0.23, "
                        f"Pipeline.fit does not accept the {pname} parameter. "
                        f"You can pass parameters to specific steps of your "
                        f"pipeline using the stepname__parameter format, e.g. "
                        f"`Pipeline.fit(X, y, logisticregression__sample_weight"
                        f"=sample_weight)`."
                    )
                else:
                    fit_params_steps[pname].update(pval)
            else:
                step, param = pname.split("__", 1)
                fit_params_steps[step][param] = pval
        return fit_params_steps

    def _fit(self, X, y=None, *args, **fit_params_steps):
        if "routed_params" in fit_params_steps:
            # scikit-learn>=1.4
            routed_params = fit_params_steps["routed_params"]
        elif len(args) == 1:
            # scikit-learn>=1.4
            routed_params = args[0]
        else:
            # scikit-learn<1.4
            routed_params = None
        self.steps = list(self.steps)
        self._validate_steps()
        memory = check_memory(self.memory)
        fit_transform_one_cached = memory.cache(_fit_transform_one)
        if not MLCache.has_cache(self.cache_name):
            self.cache_ = MLCache.create_cache(self.cache_name)
        else:
            self.cache_ = MLCache.get_cache(self.cache_name)
        Xt = X
        for step_idx, name, transformer in self._iter(
            with_final=False, filter_passthrough=False
        ):
            if transformer is None or transformer == "passthrough":
                with _print_elapsed_time("Pipeline", self._log_message(step_idx)):
                    continue

            params = transformer.get_params()
            params["__class__"] = transformer.__class__.__name__
            params["X"] = Xt
            if (
                hasattr(transformer, "is_classifier") and transformer.is_classifier()
            ) or (hasattr(transformer, "is_regressor") and transformer.is_regressor()):
                params["y"] = y
            cached = self.cache_.get(params)
            if cached is None:
                cloned_transformer = clone(transformer)
                if routed_params is None:
                    Xt, fitted_transformer = fit_transform_one_cached(
                        cloned_transformer,
                        Xt,
                        y,
                        None,
                        message_clsname="PipelineCache",
                        message=self._log_message(step_idx),
                        **fit_params_steps[name],
                    )
                else:
                    Xt, fitted_transformer = fit_transform_one_cached(
                        cloned_transformer,
                        Xt,
                        y,
                        None,
                        message_clsname="PipelineCache",
                        message=self._log_message(step_idx),
                        params=routed_params[name],
                    )
                self.cache_.cache(params, fitted_transformer)
            else:
                fitted_transformer = cached
                Xt = fitted_transformer.transform(Xt)

            self.steps[step_idx] = (name, fitted_transformer)
        return Xt<|MERGE_RESOLUTION|>--- conflicted
+++ resolved
@@ -1,16 +1,9 @@
 from sklearn.base import clone
 from sklearn.pipeline import Pipeline, _fit_transform_one
-<<<<<<< HEAD
-try:
-    from sklearn.utils._user_interface import _print_elapsed_time
-except ImportError:
-    # old scikit-learn
-=======
 
 try:
     from sklearn.utils._user_interface import _print_elapsed_time
 except ImportError:
->>>>>>> 3a1f14b1
     from sklearn.utils import _print_elapsed_time
 from sklearn.utils.validation import check_memory
 from .cache_model import MLCache
