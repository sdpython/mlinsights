image:
  - Visual Studio 2019
environment:
  matrix:
    - PYTHON: "C:\\Python39-x64"
      PYTHON_VERSION: "3.9.x"
      PYTHON_ARCH: "64"
      SKL: '>=1.0'
<<<<<<< HEAD
    - PYTHON: "C:\\Python38-x64"
      PYTHON_VERSION: "3.8.x"
=======
    - PYTHON: "C:\\Python39-x64"
      PYTHON_VERSION: "3.9.x"
>>>>>>> 18d782ad
      PYTHON_ARCH: "64"
      SKL: '==0.24.2'
init:
  - "ECHO %PYTHON% %PYTHON_VERSION% %PYTHON_ARCH%"

install:
  - "%PYTHON%\\python -m pip install --upgrade pip"
  # for many packages
  - pip install llvmlite==0.38.0rc1 numba==0.55.0rc1
  - "%PYTHON%\\Scripts\\pip install -r requirements-win.txt"
  # install precompiled versions not available on pypi
  - "%PYTHON%\\Scripts\\pip install torch torchvision torchaudio"
  # other dependencies
  - "%PYTHON%\\Scripts\\pip install -r requirements.txt --no-deps"
  - "%PYTHON%\\Scripts\\pip install scikit-learn%SKL%"
build: off

before_test:
  - "%PYTHON%\\python -u setup.py build_ext --inplace --verbose"

test_script:
  - "%PYTHON%\\python -u setup.py unittests"

after_test:
  - "%PYTHON%\\python -u setup.py bdist_wheel"

artifacts:
  - path: dist
    name: mlinsights<|MERGE_RESOLUTION|>--- conflicted
+++ resolved
@@ -2,17 +2,12 @@
   - Visual Studio 2019
 environment:
   matrix:
+    - PYTHON: "C:\\Python310-x64"
+      PYTHON_VERSION: "3.10.x"
+      PYTHON_ARCH: "64"
+      SKL: '>=1.0'
     - PYTHON: "C:\\Python39-x64"
       PYTHON_VERSION: "3.9.x"
-      PYTHON_ARCH: "64"
-      SKL: '>=1.0'
-<<<<<<< HEAD
-    - PYTHON: "C:\\Python38-x64"
-      PYTHON_VERSION: "3.8.x"
-=======
-    - PYTHON: "C:\\Python39-x64"
-      PYTHON_VERSION: "3.9.x"
->>>>>>> 18d782ad
       PYTHON_ARCH: "64"
       SKL: '==0.24.2'
 init:
@@ -21,7 +16,7 @@
 install:
   - "%PYTHON%\\python -m pip install --upgrade pip"
   # for many packages
-  - pip install llvmlite==0.38.0rc1 numba==0.55.0rc1
+  - pip install llvmlite numba
   - "%PYTHON%\\Scripts\\pip install -r requirements-win.txt"
   # install precompiled versions not available on pypi
   - "%PYTHON%\\Scripts\\pip install torch torchvision torchaudio"
