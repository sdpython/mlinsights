--- conflicted
+++ resolved
@@ -12,12 +12,7 @@
 install:
   - "%PYTHON%\\python -m pip install --upgrade pip"
   # for many packages
-<<<<<<< HEAD
-  - pip install llvmlite numba
-=======
   - "%PYTHON%\\Scripts\\pip install llvmlite numba"
-  - "%PYTHON%\\Scripts\\pip install -r requirements-win.txt"
->>>>>>> a437ba85
   # install precompiled versions not available on pypi
   - "%PYTHON%\\Scripts\\pip install torch torchvision torchaudio"
   # other dependencies
